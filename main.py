--- conflicted
+++ resolved
@@ -29,7 +29,6 @@
 # Dependency function to choose a vector database implementation
 def get_vector_db() -> Type[VectorDatabase]:
     # Choose either PineconeDatabase or QdrantDatabase here
-<<<<<<< HEAD
     # vector_db_class = PineconeDB  # or QdrantDB
     vector_db_class = WeaviateDB
     return vector_db_class(index_name)
@@ -38,30 +37,14 @@
 @app.on_event("startup")
 async def startup_event():
     vector_db = get_vector_db()
-    logger.info(f"{vector_db} is ready to use")
-
-
-=======
-    vector_db_class = PineconeDB  # or QdrantDB
-    return vector_db_class(index_name)
-
-
-# @app.on_event("startup")
-# async def startup_event():
-#     vector_db = get_vector_db()
->>>>>>> 936eff63
-#     vector_db.upsert()
+    vector_db.upsert()
 
 
 @app.post("/ask")
 async def ask(
     request: QueryRequest, vector_db: VectorDatabase = Depends(get_vector_db)
-<<<<<<< HEAD
 ) -> JSONResponse:
     logger.info(f"Received request: {request}")
-=======
-) -> dict:
->>>>>>> 936eff63
     # Get the embeddings
     query_embeds = co.embed([request.query], model="multilingual-22-12").embeddings
     logger.info(f"Query Embeddings: {query_embeds}")
