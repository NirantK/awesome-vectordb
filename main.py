--- conflicted
+++ resolved
@@ -6,20 +6,14 @@
 from fastapi.responses import JSONResponse
 from loguru import logger
 from pydantic import BaseModel
+from time import perf_counter
 
-<<<<<<< HEAD
 from vectordb import PineconeDB, QdrantDB, VectorDatabase, WeaviateDB
-
-from time import perf_counter
-=======
 from vectordb import PineconeDB, QdrantDB, RedisDB, VectorDatabase
->>>>>>> c0f5be55
 
 # Initializations
 app = FastAPI()
 
-<<<<<<< HEAD
-=======
 # Initialize Cohere
 co = cohere.Client(os.environ["COHERE_API_KEY"])
 
@@ -28,14 +22,13 @@
 
 # vector_db = None
 
->>>>>>> c0f5be55
 
 # Define the request model
 class QueryRequest(BaseModel):
     query: str
 
 
-<<<<<<< HEAD
+
 class WrapperQA:
     def __init__(self):
         self.vector_db = {}
@@ -57,13 +50,13 @@
         for db in self.vector_db.values():
             db.upsert()
         return {"status": "ok"}
-=======
+
 # Dependency function to choose a vector database implementation
 def get_vector_db() -> Type[VectorDatabase]:
     # Choose either PineconeDatabase or QdrantDatabase here
     vector_db_class = RedisDB  # or QdrantDatabase
     return vector_db_class(index_name)
->>>>>>> c0f5be55
+
 
     def query(self, request: QueryRequest):
         # Get the embeddings from Cohere
@@ -83,20 +76,18 @@
             result_dict[db_name]["query_time"] = t1_stop - t1_start
         return result_dict
 
-<<<<<<< HEAD
+
     def delete_index(self):
         for db in self.vector_db.values():
             db.delete_index()
         return {"status": "ok"}
 
 
-qa_model = WrapperQA()
-=======
+
 @app.on_event("startup")
 async def startup_event():
     vector_db = get_vector_db()
     vector_db.upsert()
->>>>>>> c0f5be55
 
 
 @app.post("/ask")
@@ -111,16 +102,10 @@
     return JSONResponse(content=result_dict)
 
 
-<<<<<<< HEAD
+
 @app.post("/upsert")
 async def upsert():
     return qa_model.upsert()
-=======
-# @app.post("/upsert")
-# async def upsert():
-#     vector_db = get_vector_db()
-# return vector_db.upsert()
->>>>>>> c0f5be55
 
 
 @app.post("/delete")
@@ -128,13 +113,6 @@
     return qa_model.delete_index()
 
 
-<<<<<<< HEAD
 @app.get("/health")
 async def health():
-    return {"status": "ok"}
-=======
-# @app.on_event("shutdown")
-# async def shutdown():
-#     vector_db = get_vector_db()
-# #     vector_db.delete_index()
->>>>>>> c0f5be55
+    return {"status": "ok"}