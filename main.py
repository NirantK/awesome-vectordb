import os
from typing import Type

import cohere
from fastapi import Depends, FastAPI
from pydantic import BaseModel

from vectordb import PineconeDB, VectorDatabase, RedisDB

# Initializations
app = FastAPI()

# Initialize Cohere
co = cohere.Client(os.environ["COHERE_API_KEY"])

# Define the index name
index_name = "wikipedia-embeddings"

vector_db = None


# Define the request model
class QueryRequest(BaseModel):
    query: str


# Dependency function to choose a vector database implementation
def get_vector_db() -> Type[VectorDatabase]:
    # Choose either PineconeDatabase or QdrantDatabase here
<<<<<<< HEAD
    vector_db_class = RedisDB  # or QdrantDatabase
=======
    vector_db_class = PineconeDB  # or QdrantDB
>>>>>>> 936eff63
    return vector_db_class(index_name)


# @app.on_event("startup")
# async def startup_event():
#     vector_db = get_vector_db()
#     vector_db.upsert()


@app.post("/ask")
async def ask(
    request: QueryRequest, vector_db: VectorDatabase = Depends(get_vector_db)
) -> dict:
    # Get the embeddings
    query_embeds = co.embed([request.query], model="multilingual-22-12").embeddings

    # Query the VectorDatabase
    result = vector_db.query(query_embedding=query_embeds[0])

    return {"result": result}


<<<<<<< HEAD
=======
@app.post("/upsert")
async def upsert():
    vector_db = get_vector_db()
    return vector_db.upsert()


@app.get("/health")
async def health():
    return {"status": "ok"}


>>>>>>> 936eff63
# @app.on_event("shutdown")
# async def shutdown():
#     vector_db = get_vector_db()
#     vector_db.delete_index()<|MERGE_RESOLUTION|>--- conflicted
+++ resolved
@@ -27,11 +27,7 @@
 # Dependency function to choose a vector database implementation
 def get_vector_db() -> Type[VectorDatabase]:
     # Choose either PineconeDatabase or QdrantDatabase here
-<<<<<<< HEAD
     vector_db_class = RedisDB  # or QdrantDatabase
-=======
-    vector_db_class = PineconeDB  # or QdrantDB
->>>>>>> 936eff63
     return vector_db_class(index_name)
 
 
@@ -54,11 +50,9 @@
     return {"result": result}
 
 
-<<<<<<< HEAD
-=======
-@app.post("/upsert")
-async def upsert():
-    vector_db = get_vector_db()
+# @app.post("/upsert")
+# async def upsert():
+#     vector_db = get_vector_db()
     return vector_db.upsert()
 
 
@@ -67,8 +61,7 @@
     return {"status": "ok"}
 
 
->>>>>>> 936eff63
 # @app.on_event("shutdown")
 # async def shutdown():
 #     vector_db = get_vector_db()
-#     vector_db.delete_index()+# #     vector_db.delete_index()